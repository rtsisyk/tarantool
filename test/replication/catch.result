--- conflicted
+++ resolved
@@ -48,11 +48,6 @@
 while box.space.test == nil do fiber.sleep(0.01) end
 ---
 ...
-<<<<<<< HEAD
---# set connection default
---# stop server replica
--- insert values on the master while replica is stopped and can't fetch them
-=======
 test_run:cmd("switch default")
 ---
 - true
@@ -61,8 +56,7 @@
 ---
 - true
 ...
--- insert values on the master while replica os stopped and can't fetch them
->>>>>>> 1654e31a
+-- insert values on the master while replica is stopped and can't fetch them
 for i=1,100 do s:insert{i, 'this is test message12345'} end
 ---
 ...
@@ -71,9 +65,14 @@
 ---
 - ok
 ...
-<<<<<<< HEAD
---# start server replica
---# set connection replica
+test_run:cmd("start server replica")
+---
+- true
+...
+test_run:cmd("switch replica")
+---
+- true
+...
 -- Check that replica doesn't enter read-write mode before
 -- catching up with the master: to check that we inject sleep into
 -- the master relay_send function and attempt a data modifying
@@ -84,24 +83,6 @@
 --
 -- #1: delete tuple on replica
 --
-=======
-test_run:cmd("start server replica")
----
-- true
-...
-test_run:cmd("switch replica")
----
-- true
-...
--- Check that replica doesn't enter read-write mode
--- before catching up with the master: to check that we inject
--- sleep into the master relay_send function and attempt a data
--- modifying statement in replica while it's still fetching
--- data from the master.
--- In next 2 cases we try to delete tuple
--- during fetching process(local delete, remote delete)
--- case #1: delete tuple in replica
->>>>>>> 1654e31a
 box.space.test:len()
 ---
 - 1
@@ -113,13 +94,6 @@
 ---
 - false
 ...
-<<<<<<< HEAD
---
--- case #2: delete tuple via net.box
---
---# set connection default
---# set variable r_uri to 'replica.listen'
-=======
 -- case #2: delete tuple by net.box
 test_run:cmd("switch default")
 ---
@@ -129,7 +103,6 @@
 ---
 - true
 ...
->>>>>>> 1654e31a
 c = net_box:new(r_uri)
 ---
 ...
