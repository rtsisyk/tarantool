--- conflicted
+++ resolved
@@ -129,7 +129,6 @@
    table.insert(t, 'box.error.'..tostring(k)..' : '..tostring(v))
 end;
 ---
-<<<<<<< HEAD
 ...
 t;
 ---
@@ -154,6 +153,7 @@
   - 'box.error.ER_MODIFY_INDEX : 6914'
   - 'box.error.ER_EXACT_MATCH : 11522'
   - 'box.error.ER_SECONDARY : 770'
+  - 'box.error.ER_UPDATE_FIELD : 14338'
   - 'box.error.ER_DROP_SPACE : 6146'
   - 'box.error.ER_UNKNOWN_UPDATE_OP : 11266'
   - 'box.error.ER_UNSUPPORTED : 2562'
@@ -173,39 +173,5 @@
 ...
 box.space[0]:drop();
 ---
-=======
-box.error.ER_ILLEGAL_PARAMS : 514
-box.error.ER_KEY_FIELD_TYPE : 9730
-box.error.ER_NONMASTER : 258
-box.error.ER_PROC_RET : 12290
-box.error.ER_TUPLE_IS_TOO_LONG : 11010
-box.error.ER_UNKNOWN_UPDATE_OP : 11266
-box.error.ER_UPDATE_FIELD : 14338
-box.error.ER_EXACT_MATCH : 11522
-box.error.ER_TUPLE_FORMAT_LIMIT : 7170
-box.error.ER_FIELD_TYPE : 10242
-box.error.ER_TUPLE_FOUND : 14082
-box.error.ER_NO_SUCH_FIELD : 13826
-box.error.ER_OK : 0
-box.error.ER_NO_SUCH_INDEX : 13570
-box.error.ER_TUPLE_NOT_FOUND : 12546
-box.error.ER_FIBER_STACK : 6658
-box.error.ER_WAL_IO : 9986
-box.error.ER_SPACE_DISABLED : 13314
-box.error.ER_UNSUPPORTED : 2562
-box.error.ER_INJECTION : 2306
-box.error.ER_PROC_LUA : 13058
-box.error.ER_INDEX_TYPE : 1282
-box.error.ER_ARG_TYPE : 10498
-box.error.ER_NO_SUCH_SPACE : 14594
-box.error.ER_SECONDARY : 770
-box.error.ER_FIELD_TYPE_MISMATCH : 11778
-box.error.ER_NO_SUCH_PROC : 12802
-box.error.ER_SPLICE : 10754
-box.error.ER_KEY_PART_COUNT : 12034
-box.error.ER_SPACE_EXISTS : 1538
-box.error.ER_TUPLE_IS_RO : 1025
-box.error.ER_MEMORY_ISSUE : 1793
->>>>>>> 892845f4
 ...
 -- vim: tabstop=4 expandtab shiftwidth=4 softtabstop=4 syntax=lua