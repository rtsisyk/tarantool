--- conflicted
+++ resolved
@@ -1056,21 +1056,17 @@
 		c->out->flags |= FIBER_READING_INBOX;
 		return c;
 	} else {
-<<<<<<< HEAD
-		/* it is safier to tell libev about fork, even
+		/* it is safer to tell libev about fork, even
 		 * if child wont' use it. */
 		ev_default_fork();
 
-		char child_name[sizeof(fiber->name)];
-=======
 		char child_name[FIBER_NAME_MAXLEN];
->>>>>>> 99ad6ef6
 		/*
 		 * Move to an own process group, to not receive
 		 * signals from the controlling tty.
 		 */
 		setpgid(0, 0);
-		/* destroing salloc in tarantool_free() */
+		/* destroying salloc in tarantool_free() */
 		close_all_xcpt(2, socks[0], sayfd);
 		snprintf(child_name, sizeof(child_name), "%s/child", name);
 		fiber_set_name(&sched, child_name);
