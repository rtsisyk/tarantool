#ifndef TARANTOOL_ERRCODE_H_INCLUDED
#define TARANTOOL_ERRCODE_H_INCLUDED
/*
 * Redistribution and use in source and binary forms, with or
 * without modification, are permitted provided that the following
 * conditions are met:
 *
 * 1. Redistributions of source code must retain the above
 *    copyright notice, this list of conditions and the
 *    following disclaimer.
 *
 * 2. Redistributions in binary form must reproduce the above
 *    copyright notice, this list of conditions and the following
 *    disclaimer in the documentation and/or other materials
 *    provided with the distribution.
 *
 * THIS SOFTWARE IS PROVIDED BY <COPYRIGHT HOLDER> ``AS IS'' AND
 * ANY EXPRESS OR IMPLIED WARRANTIES, INCLUDING, BUT NOT LIMITED
 * TO, THE IMPLIED WARRANTIES OF MERCHANTABILITY AND FITNESS FOR
 * A PARTICULAR PURPOSE ARE DISCLAIMED. IN NO EVENT SHALL
 * <COPYRIGHT HOLDER> OR CONTRIBUTORS BE LIABLE FOR ANY DIRECT,
 * INDIRECT, INCIDENTAL, SPECIAL, EXEMPLARY, OR CONSEQUENTIAL
 * DAMAGES (INCLUDING, BUT NOT LIMITED TO, PROCUREMENT OF
 * SUBSTITUTE GOODS OR SERVICES; LOSS OF USE, DATA, OR PROFITS; OR
 * BUSINESS INTERRUPTION) HOWEVER CAUSED AND ON ANY THEORY OF
 * LIABILITY, WHETHER IN CONTRACT, STRICT LIABILITY, OR TORT
 * (INCLUDING NEGLIGENCE OR OTHERWISE) ARISING IN ANY WAY OUT OF
 * THE USE OF THIS SOFTWARE, EVEN IF ADVISED OF THE POSSIBILITY OF
 * SUCH DAMAGE.
 */
#include <stdint.h>

#include "tarantool/util.h"

struct errcode_record {
	const char *errstr;
	const char *errdesc;
	uint8_t errflags;
};

enum { TNT_ERRMSG_MAX = 512 };

/*
 * To add a new error code to Tarantool, extend this array. Please
 * try to reuse empty slots (ER_UNUSED*), if there are any left.
 *
 * !IMPORTANT! Currently you need to manually update the user
 * guide (doc/user/errcode.xml) with each added error code.
 * Please don't forget to do it!
 */

#define ERROR_CODES(_)					    \
	/*  0 */_(ER_OK,			0, "OK") \
	/*  1 */_(ER_NONMASTER,			2, "Can't modify data on a replication slave. My master is: %s") \
	/*  2 */_(ER_ILLEGAL_PARAMS,		2, "Illegal parameters, %s") \
	/*  3 */_(ER_SECONDARY,			2, "Can't modify data upon a request on the secondary port.") \
	/*  4 */_(ER_TUPLE_IS_RO,		1, "Tuple is marked as read-only") \
	/*  5 */_(ER_INDEX_TYPE,		2, "Unsupported index type supplied for index %u in space %u") \
	/*  6 */_(ER_SPACE_EXISTS,		2, "Space %u already exists") \
	/*  7 */_(ER_MEMORY_ISSUE,		1, "Failed to allocate %u bytes in %s for %s") \
	/*  8 */_(ER_CREATE_SPACE,		2, "Failed to create space %u: %s") \
	/*  9 */_(ER_INJECTION,			2, "Error injection '%s'") \
	/* 10 */_(ER_UNSUPPORTED,		2, "%s does not support %s") \
		/* silverproxy error codes */ \
	/* 11 */_(ER_RESERVED11,		0, "Reserved11") \
	/* 12 */_(ER_RESERVED12,		0, "Reserved12") \
	/* 13 */_(ER_RESERVED13,		0, "Reserved13") \
	/* 14 */_(ER_RESERVED14,		0, "Reserved14") \
	/* 15 */_(ER_RESERVED15,		0, "Reserved15") \
	/* 16 */_(ER_RESERVED16,		0, "Reserved16") \
	/* 17 */_(ER_RESERVED17,		0, "Reserved17") \
	/* 18 */_(ER_RESERVED18,		0, "Reserved18") \
	/* 19 */_(ER_RESERVED19,		0, "Reserved19") \
	/* 20 */_(ER_RESERVED20,		0, "Reserved20") \
	/* 21 */_(ER_RESERVED21,		0, "Reserved21") \
	/* 22 */_(ER_RESERVED22,		0, "Reserved22") \
	/* 23 */_(ER_RESERVED23,		0, "Reserved23") \
		/* end of silverproxy error codes */ \
	/* 24 */_(ER_DROP_SPACE,		2, "Can't drop space %u: %s") \
	/* 25 */_(ER_ALTER_SPACE,		2, "Can't modify space %u: %s") \
	/* 26 */_(ER_FIBER_STACK,		2, "Can not create a new fiber: recursion limit reached") \
	/* 27 */_(ER_MODIFY_INDEX,		2, "Can't create or modify index %u in space %u: %s") \
	/* 28 */_(ER_TUPLE_FORMAT_LIMIT,	2, "Tuple format limit reached: %u") \
	/* 29 */_(ER_LAST_DROP,			2, "Can't drop the primary key in a system space, space id %u") \
	/* 30 */_(ER_DROP_PRIMARY_KEY,		2, "Can't drop primary key in space %u while secondary keys exist") \
	/* 31 */_(ER_SPACE_ARITY,		2, "Tuple field count %u does not match space %u arity %u") \
	/* 32 */_(ER_INDEX_ARITY,		2, "Tuple field count %u is less than required by a defined index (expected %u)") \
	/* 33 */_(ER_UNUSED33,			2, "Unused33") \
	/* 34 */_(ER_UNUSED34,			2, "Unused34") \
	/* 35 */_(ER_UNUSED35,			2, "Unused35") \
	/* 36 */_(ER_UNUSED36,			2, "Unused36") \
	/* 37 */_(ER_UNUSED37,			2, "Unused37") \
	/* 38 */_(ER_KEY_FIELD_TYPE,		2, "Supplied key type of part %u does not match index part type: expected %s") \
	/* 39 */_(ER_WAL_IO,			2, "Failed to write to disk") \
<<<<<<< HEAD
	/* 40 */_(ER_FIELD_TYPE,		2, "Tuple field %u type does not match one required by operation: expected %s") \
=======
	/* 40 */_(ER_FIELD_TYPE,		2, "Field type does not match one required by operation: expected a %s") \
>>>>>>> c3efdffa
	/* 41 */_(ER_ARG_TYPE,			2, "Argument type in operation on field %u does not match field type: expected a %s") \
	/* 42 */_(ER_SPLICE,			2, "Field SPLICE error: %s") \
	/* 43 */_(ER_TUPLE_IS_TOO_LONG,		2, "Tuple is too long %u") \
	/* 44 */_(ER_UNKNOWN_UPDATE_OP,		2, "Unknown UPDATE operation") \
	/* 45 */_(ER_EXACT_MATCH,		2, "Invalid key part count in an exact match (expected %u, got %u)") \
	/* 46 */_(ER_FIELD_TYPE_MISMATCH,	2, "Ambiguous field type in index %u, key part %u. Requested type is %s but the field has previously been defined as %s") \
	/* 47 */_(ER_KEY_PART_COUNT,		2, "Invalid key part count (expected [0..%u], got %u)") \
	/* 48 */_(ER_PROC_RET,			2, "Return type '%s' is not supported in the binary protocol") \
	/* 49 */_(ER_TUPLE_NOT_FOUND,		2, "Tuple doesn't exist in index %u") \
	/* 50 */_(ER_NO_SUCH_PROC,		2, "Procedure '%.*s' is not defined") \
	/* 51 */_(ER_PROC_LUA,			2, "Lua error: %s") \
	/* 52 */_(ER_SPACE_DISABLED,		2, "Space %u is disabled") \
	/* 53 */_(ER_NO_SUCH_INDEX,		2, "No index #%u is defined in space %u") \
	/* 54 */_(ER_NO_SUCH_FIELD,		2, "Field %u was not found in the tuple") \
	/* 55 */_(ER_TUPLE_FOUND,		2, "Duplicate key exists in unique index %u") \
<<<<<<< HEAD
	/* 56 */_(ER_UPDATE_FIELD,	    2, "Field %u UPDATE error: %s") \
=======
	/* 56 */_(ER_UPDATE_FIELD,		2, "Field %u UPDATE error: %s") \
>>>>>>> c3efdffa
	/* 57 */_(ER_NO_SUCH_SPACE,		2, "Space %u does not exist")


/*
 * !IMPORTANT! Please follow instructions at start of the file
 * when adding new errors.
 */

ENUM0(tnt_error_codes_enum, ERROR_CODES);
extern struct errcode_record tnt_error_codes[];

/** Return a string representation of error name, e.g. "ER_OK".
 */

static inline const char *tnt_errcode_str(uint32_t errcode)
{
	if (errcode >= tnt_error_codes_enum_MAX) {
		/* Unknown error code - can be triggered using box.raise() */
		return "ER_UNKNOWN";
	}
	return tnt_error_codes[errcode].errstr;
}


/** Return a 4-byte numeric error code, with status flags. */


static inline uint32_t tnt_errcode_val(uint32_t errcode)
{
	if (errcode >= tnt_error_codes_enum_MAX)
		return (errcode << 8) | 2; /* non-recoverable */

	return (errcode << 8) | tnt_error_codes[errcode].errflags;
}


/** Return a description of the error. */

static inline const char *tnt_errcode_desc(uint32_t errcode)
{
	if (errcode >= tnt_error_codes_enum_MAX)
		return "";

	return tnt_error_codes[errcode].errdesc;
}


#endif /* TARANTOOL_ERRCODE_H_INCLUDED */<|MERGE_RESOLUTION|>--- conflicted
+++ resolved
@@ -92,11 +92,7 @@
 	/* 37 */_(ER_UNUSED37,			2, "Unused37") \
 	/* 38 */_(ER_KEY_FIELD_TYPE,		2, "Supplied key type of part %u does not match index part type: expected %s") \
 	/* 39 */_(ER_WAL_IO,			2, "Failed to write to disk") \
-<<<<<<< HEAD
 	/* 40 */_(ER_FIELD_TYPE,		2, "Tuple field %u type does not match one required by operation: expected %s") \
-=======
-	/* 40 */_(ER_FIELD_TYPE,		2, "Field type does not match one required by operation: expected a %s") \
->>>>>>> c3efdffa
 	/* 41 */_(ER_ARG_TYPE,			2, "Argument type in operation on field %u does not match field type: expected a %s") \
 	/* 42 */_(ER_SPLICE,			2, "Field SPLICE error: %s") \
 	/* 43 */_(ER_TUPLE_IS_TOO_LONG,		2, "Tuple is too long %u") \
@@ -112,11 +108,7 @@
 	/* 53 */_(ER_NO_SUCH_INDEX,		2, "No index #%u is defined in space %u") \
 	/* 54 */_(ER_NO_SUCH_FIELD,		2, "Field %u was not found in the tuple") \
 	/* 55 */_(ER_TUPLE_FOUND,		2, "Duplicate key exists in unique index %u") \
-<<<<<<< HEAD
-	/* 56 */_(ER_UPDATE_FIELD,	    2, "Field %u UPDATE error: %s") \
-=======
 	/* 56 */_(ER_UPDATE_FIELD,		2, "Field %u UPDATE error: %s") \
->>>>>>> c3efdffa
 	/* 57 */_(ER_NO_SUCH_SPACE,		2, "Space %u does not exist")
 
 
