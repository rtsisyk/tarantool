--- conflicted
+++ resolved
@@ -1,6 +1,4 @@
 -- digest.lua (internal file)
-
-do
 
 local ffi = require 'ffi'
 
@@ -26,20 +24,18 @@
     extern int32_t guava(int64_t state, int32_t buckets);
     extern crc32_func crc32_calc;
 
-<<<<<<< HEAD
-   /* base64 */
-   int base64_bufsize(int binsize);
-   int base64_decode(const char *in_base64, int in_len, char *out_bin, int out_len);
-   int base64_encode(const char *in_bin, int in_len, char *out_base64, int out_len);
-
-   /* random */
-   void random_bytes(char *, size_t);
-=======
+    /* base64 */
+    int base64_bufsize(int binsize);
+    int base64_decode(const char *in_base64, int in_len, char *out_bin, int out_len);
+    int base64_encode(const char *in_bin, int in_len, char *out_base64, int out_len);
+
+    /* random */
+    void random_bytes(char *, size_t);
+
     /* from third_party/PMurHash.h */
     void PMurHash32_Process(uint32_t *ph1, uint32_t *pcarry, const void *key, int len);
     uint32_t PMurHash32_Result(uint32_t h1, uint32_t carry, uint32_t total_length);
     uint32_t PMurHash32(uint32_t seed, const void *key, int len);
->>>>>>> 28ccc6d2
 ]]
 
 local ssl
@@ -60,7 +56,6 @@
     end
 end
 
-
 local def = {
     sha     = { 'SHA',    20 },
     sha224  = { 'SHA224', 28 },
@@ -81,38 +76,6 @@
     return ffi.string(hexres, size * 2)
 end
 
-<<<<<<< HEAD
-local m = {
-    base64_encode = function(bin)
-        if type(bin) ~= 'string' then
-            error('Usage: digest.base64_encode(string)')
-        end
-        local blen = #bin
-        local slen = ffi.C.base64_bufsize(blen)
-        local str  = ffi.new('char[?]', slen)
-        local len = ffi.C.base64_encode(bin, blen, str, slen)
-        return ffi.string(str, len)
-    end,
-
-    base64_decode = function(str)
-        if type(str) ~= 'string' then
-            error('Usage: digest.base64_decode(string)')
-        end
-        local slen = #str
-        local blen = math.ceil(slen * 3 / 4)
-        local bin  = ffi.new('char[?]', blen)
-        local len = ffi.C.base64_decode(str, slen, bin, blen)
-        return ffi.string(bin, len)
-    end,
-
-    crc32 = function(str)
-        if str == nil then
-            str = ''
-        else
-            str = tostring(str)
-        end
-        return ffi.C.crc32_calc(4294967295, str, string.len(str))
-=======
 local PMurHash
 local PMurHash_methods = {
 
@@ -167,7 +130,6 @@
     update = function(self, str)
         str = tostring(str or '')
         self.value = ffi.C.crc32_calc(self.value, str, string.len(str))
->>>>>>> 28ccc6d2
     end,
 
     result = function(self)
@@ -203,6 +165,28 @@
 })
 
 local m = {
+    base64_encode = function(bin)
+        if type(bin) ~= 'string' then
+            error('Usage: digest.base64_encode(string)')
+        end
+        local blen = #bin
+        local slen = ffi.C.base64_bufsize(blen)
+        local str  = ffi.new('char[?]', slen)
+        local len = ffi.C.base64_encode(bin, blen, str, slen)
+        return ffi.string(str, len)
+    end,
+
+    base64_decode = function(str)
+        if type(str) ~= 'string' then
+            error('Usage: digest.base64_decode(string)')
+        end
+        local slen = #str
+        local blen = math.ceil(slen * 3 / 4)
+        local bin  = ffi.new('char[?]', blen)
+        local len = ffi.C.base64_decode(str, slen, bin, blen)
+        return ffi.string(bin, len)
+    end,
+
     crc32 = CRC32,
 
     crc32_update = function(crc, str)
@@ -234,7 +218,6 @@
        return ffi.C.guava(state, buckets)
     end,
 
-<<<<<<< HEAD
     urandom = function(n)
         if n == nil then
             error('Usage: digest.urandom(len)')
@@ -242,10 +225,9 @@
         local buf = ffi.new('char[?]', n)
         ffi.C.random_bytes(buf, n)
         return ffi.string(buf, n)
-    end
-=======
+    end,
+
     murmur = PMurHash
->>>>>>> 28ccc6d2
 }
 
 if ssl ~= nil then
@@ -284,10 +266,4 @@
     end
 end
 
-<<<<<<< HEAD
-return m
-=======
-box.digest = m
->>>>>>> 28ccc6d2
-
-end+return m