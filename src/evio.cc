--- conflicted
+++ resolved
@@ -38,37 +38,9 @@
 
 #define BIND_RETRY_DELAY 0.1
 
-<<<<<<< HEAD
-=======
-static void
-evio_setsockopt_server(int fd, int type);
-
-/**
- * Try to convert IPv4 or IPv6 addresses from text to binary form.
- * sa buf must be sizeo of sizeof(sockaddr_in6).
- */
-int
-evio_pton(const char *addr, const char *port, struct sockaddr_storage *sa, socklen_t *salen) {
-	struct sockaddr_in *v4 = (struct sockaddr_in*)sa;
-	int rc = inet_pton(AF_INET, addr, &v4->sin_addr);
-	if (rc) {
-		v4->sin_family = AF_INET;
-		v4->sin_port = htons(atoi(port));
-		*salen = sizeof(struct sockaddr_in);
-		return AF_INET;
-	}
-	struct sockaddr_in6 *v6 = (struct sockaddr_in6*)sa;
-	rc = inet_pton(AF_INET6, addr, &v6->sin6_addr);
-	if (rc) {
-		v6->sin6_family = AF_INET6;
-		v6->sin6_port = htons(atoi(port));
-		*salen = sizeof(struct sockaddr_in6);
-		return AF_INET6;
-	}
-	return -1;
-}
-
->>>>>>> 8d7a7a25
+static void
+evio_setsockopt_server(int fd, int family, int type);
+
 /** Note: this function does not throw. */
 void
 evio_close(ev_loop *loop, struct ev_io *evio)
@@ -91,25 +63,11 @@
 	assert(coio->fd == -1);
 	/* Don't leak fd if setsockopt fails. */
 	coio->fd = sio_socket(domain, type, protocol);
-<<<<<<< HEAD
-	if (type == SOCK_STREAM) {
-		evio_setsockopt_tcp(coio->fd, domain);
-	} else {
-		sio_setfl(coio->fd, O_NONBLOCK, 1);
-	}
-}
-
-
-/** Set common tcp socket client options. */
-void
-evio_setsockopt_tcp(int fd, int family)
-=======
-	evio_setsockopt_client(coio->fd, type);
+	evio_setsockopt_client(coio->fd, domain, type);
 }
 
 static void
 evio_setsockopt_keepalive(int fd)
->>>>>>> 8d7a7a25
 {
 	int on = 1;
 	/*
@@ -124,10 +82,6 @@
 	 * intervals. Set smaller defaults, since the system-wide
 	 * defaults are in days.
 	 */
-<<<<<<< HEAD
-	if (family != AF_UNIX)
-		sio_setsockopt(fd, IPPROTO_TCP, TCP_NODELAY, &on, sizeof(on));
-=======
 	int keepcnt = 5;
 	sio_setsockopt(fd, IPPROTO_TCP, TCP_KEEPCNT, &keepcnt,
 		       sizeof(int));
@@ -140,31 +94,35 @@
 	sio_setsockopt(fd, IPPROTO_TCP, TCP_KEEPINTVL, &keepintvl,
 		       sizeof(int));
 #endif
->>>>>>> 8d7a7a25
-}
-
-/** Set common tcp socket client options. */
-void
-evio_setsockopt_client(int fd, int type)
+}
+
+/** Set common client socket options. */
+void
+evio_setsockopt_client(int fd, int family, int type)
 {
 	int on = 1;
 	/* In case this throws, the socket is not leaked. */
 	sio_setfl(fd, O_NONBLOCK, on);
-	if (type == SOCK_STREAM) {
-		/*
-		 * Lower latency is more important than higher
-		 * bandwidth, and we usually write entire
-		 * request/response in a single syscall.
-		 */
-		sio_setsockopt(fd, IPPROTO_TCP, TCP_NODELAY,
-			       &on, sizeof(on));
-		evio_setsockopt_keepalive(fd);
-	}
-}
-
-/** Set tcp options for server sockets. */
-static void
-evio_setsockopt_server(int fd, int type)
+	if (type == SOCK_STREAM && family != AF_UNIX) {
+		if (family != AF_UNIX) {
+			/*
+			 * SO_KEEPALIVE to ensure connections don't hang
+			 * around for too long when a link goes away.
+			 */
+			evio_setsockopt_keepalive(fd);
+			/*
+			 * Lower latency is more important than higher
+			 * bandwidth, and we usually write entire
+			 * request/response in a single syscall.
+			 */
+			sio_setsockopt(fd, IPPROTO_TCP, TCP_NODELAY, &on, sizeof(on));
+		}
+	}
+}
+
+/** Set options for server sockets. */
+static void
+evio_setsockopt_server(int fd, int family, int type)
 {
 	int on = 1;
 	/* In case this throws, the socket is not leaked. */
@@ -179,49 +137,12 @@
 
 	sio_setsockopt(fd, SOL_SOCKET, SO_LINGER,
 		       &linger, sizeof(linger));
-	if (type == SOCK_STREAM)
+	if (type == SOCK_STREAM && family != AF_UNIX)
 		evio_setsockopt_keepalive(fd);
 }
 
-<<<<<<< HEAD
 static inline const char *
 evio_service_name(struct evio_service *service)
-=======
-/**
- * Bind to a first address in addrinfo list and initialize coio
- * with bound socket.
- */
-void
-evio_bind_addrinfo(struct ev_io *evio, struct addrinfo *ai)
-{
-	assert(! evio_is_active(evio));
-	int fd = -1;
-	while (ai) {
-		struct sockaddr_in *addr = (struct sockaddr_in *)ai->ai_addr;
-		try {
-			fd = sio_socket(ai->ai_family, ai->ai_socktype,
-					ai->ai_protocol);
-			evio_setsockopt_server(fd, ai->ai_socktype);
-			if (sio_bind(fd, addr, ai->ai_addrlen) == 0) {
-				evio->fd = fd;
-				return; /* success. */
-			}
-			assert(errno == EADDRINUSE);
-		} catch (const SocketError& e) {
-			if (ai->ai_next == NULL) {
-				close(fd);
-				throw;
-			}
-		}
-		close(fd);
-		ai = ai->ai_next;
-	}
-	tnt_raise(SocketError, evio->fd, "evio_bind_addrinfo()");
-}
-
-static inline int
-evio_service_port(struct evio_service *service)
->>>>>>> 8d7a7a25
 {
 	return service->name;
 }
@@ -246,12 +167,8 @@
 
 		if (fd < 0) /* EAGAIN, EWOULDLOCK, EINTR */
 			return;
-		/* set common tcp options */
-<<<<<<< HEAD
-		evio_setsockopt_tcp(fd, service->addr.sa_family);
-=======
-		evio_setsockopt_client(fd, SOCK_STREAM);
->>>>>>> 8d7a7a25
+		/* set common client socket options */
+		evio_setsockopt_client(fd, service->addr.sa_family, SOCK_STREAM);
 		/*
 		 * Invoke the callback and pass it the accepted
 		 * socket.
@@ -281,7 +198,7 @@
 		SOCK_STREAM, IPPROTO_TCP);
 
 	try {
-		evio_setsockopt_server(fd, SOCK_STREAM);
+		evio_setsockopt_server(fd, service->addr.sa_family, SOCK_STREAM);
 
 		if (sio_bind(fd, &service->addr, service->addr_len) ||
 		    sio_listen(fd)) {
