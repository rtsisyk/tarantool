#ifndef TARANTOOL_WAL_WRITER_H_INCLUDED
#define TARANTOOL_WAL_WRITER_H_INCLUDED
/*
 * Copyright 2010-2015, Tarantool AUTHORS, please see AUTHORS file.
 *
 * Redistribution and use in source and binary forms, with or
 * without modification, are permitted provided that the following
 * conditions are met:
 *
 * 1. Redistributions of source code must retain the above
 *    copyright notice, this list of conditions and the
 *    following disclaimer.
 *
 * 2. Redistributions in binary form must reproduce the above
 *    copyright notice, this list of conditions and the following
 *    disclaimer in the documentation and/or other materials
 *    provided with the distribution.
 *
 * THIS SOFTWARE IS PROVIDED BY <COPYRIGHT HOLDER> ``AS IS'' AND
 * ANY EXPRESS OR IMPLIED WARRANTIES, INCLUDING, BUT NOT LIMITED
 * TO, THE IMPLIED WARRANTIES OF MERCHANTABILITY AND FITNESS FOR
 * A PARTICULAR PURPOSE ARE DISCLAIMED. IN NO EVENT SHALL
 * <COPYRIGHT HOLDER> OR CONTRIBUTORS BE LIABLE FOR ANY DIRECT,
 * INDIRECT, INCIDENTAL, SPECIAL, EXEMPLARY, OR CONSEQUENTIAL
 * DAMAGES (INCLUDING, BUT NOT LIMITED TO, PROCUREMENT OF
 * SUBSTITUTE GOODS OR SERVICES; LOSS OF USE, DATA, OR PROFITS; OR
 * BUSINESS INTERRUPTION) HOWEVER CAUSED AND ON ANY THEORY OF
 * LIABILITY, WHETHER IN CONTRACT, STRICT LIABILITY, OR TORT
 * (INCLUDING NEGLIGENCE OR OTHERWISE) ARISING IN ANY WAY OUT OF
 * THE USE OF THIS SOFTWARE, EVEN IF ADVISED OF THE POSSIBILITY OF
 * SUCH DAMAGE.
 */
#include  <third_party/queue.h>
#include <stdint.h>
#include "cbus.h"

#define MAX_UNCOMMITED_REQ 1024

struct fiber;
struct recovery;

enum wal_mode { WAL_NONE = 0, WAL_WRITE, WAL_FSYNC, WAL_MODE_MAX };

/** String constants for the supported modes. */
extern const char *wal_mode_STRS[];

struct wal_request: public cmsg {
	/* Auxiliary. */
	int64_t res;
	struct fiber *fiber;
	/* Relative position of the start of request (used for rollback) */
	off_t start_offset;
	/* Relative position of the end of request (used for rollback) */
	off_t end_offset;
	int n_rows;
	struct xrow_header *rows[];
};

int64_t
wal_write(struct recovery *r, struct wal_request *req);

void
wal_writer_init(struct recovery_state *r, int rows_per_wal);

int
<<<<<<< HEAD
wal_writer_start(struct recovery_state *state);
=======
wal_writer_start(struct recovery *state, int rows_per_wal);
>>>>>>> e7459b7c

void
wal_writer_stop(struct recovery *r);

#endif /* TARANTOOL_WAL_WRITER_H_INCLUDED */<|MERGE_RESOLUTION|>--- conflicted
+++ resolved
@@ -34,10 +34,10 @@
 #include <stdint.h>
 #include "cbus.h"
 
-#define MAX_UNCOMMITED_REQ 1024
-
 struct fiber;
 struct recovery;
+
+#define MAX_UNCOMMITED_REQ 1024
 
 enum wal_mode { WAL_NONE = 0, WAL_WRITE, WAL_FSYNC, WAL_MODE_MAX };
 
@@ -59,15 +59,8 @@
 int64_t
 wal_write(struct recovery *r, struct wal_request *req);
 
-void
-wal_writer_init(struct recovery_state *r, int rows_per_wal);
-
 int
-<<<<<<< HEAD
-wal_writer_start(struct recovery_state *state);
-=======
 wal_writer_start(struct recovery *state, int rows_per_wal);
->>>>>>> e7459b7c
 
 void
 wal_writer_stop(struct recovery *r);
