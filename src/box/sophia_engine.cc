--- conflicted
+++ resolved
@@ -289,13 +289,8 @@
 {
 	if (txn->engine_tx == NULL)
 		return;
-<<<<<<< HEAD
-	sp_rollback(txn->engine_tx);
+	sp_destroy(txn->engine_tx);
 	txn->engine_tx = NULL;
-=======
-	sp_destroy(tx);
-	tx = NULL;
->>>>>>> f82a40b5
 }
 
 static inline void
